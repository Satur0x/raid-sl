--- conflicted
+++ resolved
@@ -49,11 +49,7 @@
         "https://calendar.google.com/calendar/event?action=TEMPLATE&dates={}/{}&text={}",
         begin,
         end,
-<<<<<<< HEAD
-        raid.title.replace(" ", "%20")
-=======
         training.title.replace(' ', "%20")
->>>>>>> dbbfc293
     )
 }
 
